use derive_new::new;
use getset::Getters;

#[derive(new, Debug, Clone, Copy, Eq, PartialEq, Ord, PartialOrd, Hash, Getters)]
#[get = "crate"]
pub struct Spanned<T> {
    crate span: Span,
    crate item: T,
}

impl<T> std::ops::Deref for Spanned<T> {
    type Target = T;

    fn deref(&self) -> &T {
        &self.item
    }
}

impl<T> Spanned<T> {
    crate fn from_item(item: T, span: impl Into<Span>) -> Spanned<T> {
        Spanned {
            span: span.into(),
            item,
        }
    }

    crate fn map<U>(self, input: impl FnOnce(T) -> U) -> Spanned<U> {
        let Spanned { span, item } = self;

        let mapped = input(item);
        Spanned { span, item: mapped }
    }

    crate fn copy_span<U>(&self, output: U) -> Spanned<U> {
<<<<<<< HEAD
        let Spanned { span, item } = self;
=======
        let Spanned { span, .. } = self;
>>>>>>> 3b35dcb6

        Spanned {
            span: *span,
            item: output,
        }
    }

    pub fn source(&self, source: &'source str) -> &'source str {
        self.span().slice(source)
    }
}

#[derive(Debug, Clone, Copy, PartialEq, Eq, Ord, PartialOrd, Hash)]
pub struct Span {
    crate start: usize,
    crate end: usize,
    // source: &'source str,
}

impl From<&Span> for Span {
    fn from(input: &Span) -> Span {
        *input
    }
}

impl From<nom_locate::LocatedSpan<&str>> for Span {
    fn from(input: nom_locate::LocatedSpan<&str>) -> Span {
        Span {
            start: input.offset,
            end: input.offset + input.fragment.len(),
        }
    }
}

impl<T> From<(nom_locate::LocatedSpan<T>, nom_locate::LocatedSpan<T>)> for Span {
    fn from(input: (nom_locate::LocatedSpan<T>, nom_locate::LocatedSpan<T>)) -> Span {
        Span {
            start: input.0.offset,
            end: input.1.offset,
        }
    }
}

impl From<(usize, usize)> for Span {
    fn from(input: (usize, usize)) -> Span {
        Span {
            start: input.0,
            end: input.1,
        }
    }
}

impl From<&std::ops::Range<usize>> for Span {
    fn from(input: &std::ops::Range<usize>) -> Span {
        Span {
            start: input.start,
            end: input.end,
        }
    }
}

impl Span {
    pub fn slice(&self, source: &'source str) -> &'source str {
        &source[self.start..self.end]
    }
}

impl language_reporting::ReportingSpan for Span {
    fn with_start(&self, start: usize) -> Self {
        Span {
            start,
            end: self.end,
        }
    }

    fn with_end(&self, end: usize) -> Self {
        Span {
            start: self.start,
            end,
        }
    }

    fn start(&self) -> usize {
        self.start
    }

    fn end(&self) -> usize {
        self.end
    }
}<|MERGE_RESOLUTION|>--- conflicted
+++ resolved
@@ -32,11 +32,7 @@
     }
 
     crate fn copy_span<U>(&self, output: U) -> Spanned<U> {
-<<<<<<< HEAD
-        let Spanned { span, item } = self;
-=======
         let Spanned { span, .. } = self;
->>>>>>> 3b35dcb6
 
         Spanned {
             span: *span,
